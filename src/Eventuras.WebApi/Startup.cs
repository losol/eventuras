<<<<<<< HEAD
using System.Linq;
using System.Text.Json.Serialization;
using Asp.Versioning;
using Asp.Versioning.ApiExplorer;
using Eventuras.Services;
using Eventuras.WebApi.Auth;
using Eventuras.WebApi.Config;
using Eventuras.WebApi.Extensions;
using Microsoft.AspNetCore.Authentication.JwtBearer;
using Microsoft.AspNetCore.Authorization;
using Microsoft.AspNetCore.Builder;
using Microsoft.AspNetCore.Hosting;
using Microsoft.AspNetCore.Mvc;
using Microsoft.AspNetCore.Mvc.Formatters;
using Microsoft.Extensions.Configuration;
using Microsoft.Extensions.DependencyInjection;
using Microsoft.Extensions.Hosting;
using Microsoft.Extensions.Options;
using Microsoft.FeatureManagement;
using NodaTime;
using NodaTime.Serialization.SystemTextJson;

namespace Eventuras.WebApi
{
    public class Startup
    {
        public Startup(IConfiguration configuration, IWebHostEnvironment env)
        {
            Configuration = configuration;
            _env = env;
        }

        public IConfiguration Configuration { get; }
        private readonly IWebHostEnvironment _env;

        private AppSettings appSettings;

        public AppSettings AppSettings
        {
            get
            {
                if (appSettings == null)
                {
                    appSettings = Configuration.GetSection("AppSettings").Get<AppSettings>();
                }

                return appSettings;
            }
            protected set => appSettings = value;
        }

        private FeatureManagement features;

        public FeatureManagement Features
        {
            get
            {
                if (features == null)
                {
                    features = Configuration.GetSection("FeatureManagement").Get<FeatureManagement>();
                }

                return features;
            }
            protected set => features = value;
        }

        // This method gets called by the runtime. Use this method to add services to the container.
        public void ConfigureServices(IServiceCollection services)
        {
            services.AddControllers(options =>
                {
                    options.InputFormatters.Insert(0, GetJsonPatchInputFormatter());
                    options.Filters.Add<HttpResponseExceptionFilter>();
                })
                .AddJsonOptions(j =>
                {
                    j.JsonSerializerOptions.ConfigureForNodaTime(DateTimeZoneProviders.Tzdb);
                    j.JsonSerializerOptions.Converters.Add(new JsonStringEnumConverter());
                });

            services.AddRazorPages();
            services.ConfigureEf();
            services.ConfigureDbInitializationStrategy(Configuration);
            services.ConfigureAuthorizationPolicies(Configuration);
            services.AddEmailServices();
            services.AddSmsServices();
            services.AddInvoicingServices(Configuration, Features);
            services.AddApplicationServices(Configuration);
            services.AddFeatureManagement();
            services.AddMemoryCache();

            services.AddCors(options =>
            {
                options.AddDefaultPolicy(
                    builder =>
                        builder
                            .WithOrigins(AppSettings.AllowedOrigins.Split(',')
                                .Select(x => x.Trim())
                                .Where(x => !string.IsNullOrWhiteSpace(x))
                                .ToArray())
                            .AllowAnyHeader()
                            .AllowCredentials()
                            .AllowAnyMethod());
            });


            var apiVersioningBuilder = services.AddApiVersioning(o =>
            {
                o.ApiVersionReader = new UrlSegmentApiVersionReader();
                o.AssumeDefaultVersionWhenUnspecified = true;
                o.DefaultApiVersion = new ApiVersion(3, 0);
                o.ReportApiVersions = true;
            });

            apiVersioningBuilder.AddApiExplorer(o =>
            {
                o.GroupNameFormat = "'v'VVV";
                o.SubstituteApiVersionInUrl = true;
            });

            services.ConfigureIdentity();

            services
                .AddAuthentication(options =>
                {
                    options.DefaultAuthenticateScheme = JwtBearerDefaults.AuthenticationScheme;
                    options.DefaultScheme = JwtBearerDefaults.AuthenticationScheme;
                    options.DefaultChallengeScheme = JwtBearerDefaults.AuthenticationScheme;
                })
                .AddJwtBearerConfiguration(
                    Configuration["Auth:Issuer"],
                    Configuration["Auth:Audience"],
                    Configuration["Auth:ClientSecret"]
                );

            services.AddSingleton<IAuthorizationHandler, RequireScopeHandler>();

            services.AddSwaggerGen();
            services.ConfigureOptions<ConfigureSwaggerOptions>();

        }

        private static NewtonsoftJsonPatchInputFormatter GetJsonPatchInputFormatter()
        {
            var builder = new ServiceCollection()
                .AddLogging()
                .AddMvc()
                .AddNewtonsoftJson()
                .Services.BuildServiceProvider();

            return builder
                .GetRequiredService<IOptions<MvcOptions>>()
                .Value
                .InputFormatters
                .OfType<NewtonsoftJsonPatchInputFormatter>()
                .First();
        }

        // This method gets called by the runtime. Use this method to configure the HTTP request pipeline.
        public void Configure(IApplicationBuilder app, IWebHostEnvironment env, IApiVersionDescriptionProvider apiversions)
        {
            foreach (var service in app.ApplicationServices.GetServices<IStartupService>())
            {
                service.OnStartup();
            }

            if (env.IsDevelopment())
            {
                app.UseDeveloperExceptionPage();
                app.UseSwagger();
                app.UseSwaggerUI(c =>
                {
                    foreach (var description in apiversions.ApiVersionDescriptions)
                    {
                        c.SwaggerEndpoint(
                            $"/swagger/{description.GroupName}/swagger.json",
                            description.GroupName.ToUpperInvariant()
                        );
                    }

                });
            }

            app.UseRouting();

            app.UseStaticFiles();

            app.UseCors();

            app.UseAuthentication();
            app.UseAuthorization();
            app.UseEndpoints(endpoints => { endpoints.MapControllers(); });
        }
    }
}
=======
using System.Linq;
using System.Text.Json.Serialization;
using Asp.Versioning;
using Asp.Versioning.ApiExplorer;
using Eventuras.Services;
using Eventuras.WebApi.Auth;
using Eventuras.WebApi.Config;
using Eventuras.WebApi.Extensions;
using Microsoft.AspNetCore.Authentication.JwtBearer;
using Microsoft.AspNetCore.Authorization;
using Microsoft.AspNetCore.Builder;
using Microsoft.AspNetCore.Hosting;
using Microsoft.AspNetCore.Mvc;
using Microsoft.AspNetCore.Mvc.Formatters;
using Microsoft.Extensions.Configuration;
using Microsoft.Extensions.DependencyInjection;
using Microsoft.Extensions.Hosting;
using Microsoft.Extensions.Options;
using Microsoft.FeatureManagement;
using NodaTime;
using NodaTime.Serialization.SystemTextJson;

namespace Eventuras.WebApi
{
    public class Startup
    {
        public Startup(IConfiguration configuration, IWebHostEnvironment env)
        {
            Configuration = configuration;
            _env = env;
        }

        public IConfiguration Configuration { get; }
        private readonly IWebHostEnvironment _env;

        private AppSettings appSettings;

        public AppSettings AppSettings
        {
            get
            {
                if (appSettings == null)
                {
                    appSettings = Configuration.GetSection("AppSettings").Get<AppSettings>();
                }

                return appSettings;
            }
            protected set => appSettings = value;
        }

        private FeatureManagement features;

        public FeatureManagement Features
        {
            get
            {
                if (features == null)
                {
                    features = Configuration.GetSection("FeatureManagement").Get<FeatureManagement>();
                }

                return features;
            }
            protected set => features = value;
        }

        // This method gets called by the runtime. Use this method to add services to the container.
        public void ConfigureServices(IServiceCollection services)
        {
            services.AddControllers(options =>
                {
                    options.InputFormatters.Insert(0, GetJsonPatchInputFormatter());
                    options.Filters.Add(new HttpResponseExceptionFilter());
                })
                .AddJsonOptions(j =>
                {
                    j.JsonSerializerOptions.ConfigureForNodaTime(DateTimeZoneProviders.Tzdb);
                    j.JsonSerializerOptions.Converters.Add(new JsonStringEnumConverter());
                });

            services.AddRazorPages();
            services.ConfigureEF(Configuration, _env);
            services.ConfigureDbInitializationStrategy(Configuration);
            services.ConfigureAuthorizationPolicies(Configuration);
            services.AddEmailServices();
            services.AddSmsServices();
            services.AddInvoicingServices(Configuration, Features);
            services.AddApplicationServices(Configuration);
            services.AddFeatureManagement();
            services.AddMemoryCache();
            services.Configure<AuthSettings>(Configuration.GetSection("Auth"));

            services.AddCors(options =>
            {
                options.AddDefaultPolicy(
                    builder =>
                        builder
                            .WithOrigins(AppSettings.AllowedOrigins.Split(',')
                                .Select(x => x.Trim())
                                .Where(x => !string.IsNullOrWhiteSpace(x))
                                .ToArray())
                            .AllowAnyHeader()
                            .AllowCredentials()
                            .AllowAnyMethod());
            });


            var apiVersioningBuilder = services.AddApiVersioning(o =>
            {
                o.ApiVersionReader = new UrlSegmentApiVersionReader();
                o.AssumeDefaultVersionWhenUnspecified = true;
                o.DefaultApiVersion = new ApiVersion(3, 0);
                o.ReportApiVersions = true;
            });

            apiVersioningBuilder.AddApiExplorer(o =>
            {
                o.GroupNameFormat = "'v'VVV";
                o.SubstituteApiVersionInUrl = true;
            });

            services.ConfigureIdentity();

            services
                .AddAuthentication(options =>
                {
                    options.DefaultAuthenticateScheme = JwtBearerDefaults.AuthenticationScheme;
                    options.DefaultScheme = JwtBearerDefaults.AuthenticationScheme;
                    options.DefaultChallengeScheme = JwtBearerDefaults.AuthenticationScheme;
                })
                .AddJwtBearerConfiguration(
                    Configuration["Auth:Issuer"],
                    Configuration["Auth:Audience"],
                    Configuration["Auth:ClientSecret"]
                );

            services.AddSingleton<IAuthorizationHandler, RequireScopeHandler>();

            services.AddSwaggerGen();
            services.ConfigureOptions<ConfigureSwaggerOptions>();

        }

        private static NewtonsoftJsonPatchInputFormatter GetJsonPatchInputFormatter()
        {
            var builder = new ServiceCollection()
                .AddLogging()
                .AddMvc()
                .AddNewtonsoftJson()
                .Services.BuildServiceProvider();

            return builder
                .GetRequiredService<IOptions<MvcOptions>>()
                .Value
                .InputFormatters
                .OfType<NewtonsoftJsonPatchInputFormatter>()
                .First();
        }

        // This method gets called by the runtime. Use this method to configure the HTTP request pipeline.
        public void Configure(IApplicationBuilder app, IWebHostEnvironment env, IApiVersionDescriptionProvider apiversions)
        {
            foreach (var service in app.ApplicationServices.GetServices<IStartupService>())
            {
                service.OnStartup();
            }

            if (env.IsDevelopment())
            {
                app.UseDeveloperExceptionPage();
                app.UseSwagger();
                app.UseSwaggerUI(c =>
                {
                    foreach (var description in apiversions.ApiVersionDescriptions)
                    {
                        c.SwaggerEndpoint(
                            $"/swagger/{description.GroupName}/swagger.json",
                            description.GroupName.ToUpperInvariant()
                        );
                    }

                });
            }

            app.UseRouting();

            app.UseStaticFiles();

            app.UseCors();

            app.UseAuthentication();
            app.UseAuthorization();
            app.UseEndpoints(endpoints => { endpoints.MapControllers(); });
        }
    }
}
>>>>>>> 7bf4fd13
<|MERGE_RESOLUTION|>--- conflicted
+++ resolved
@@ -1,4 +1,3 @@
-<<<<<<< HEAD
 using System.Linq;
 using System.Text.Json.Serialization;
 using Asp.Versioning;
@@ -82,203 +81,6 @@
 
             services.AddRazorPages();
             services.ConfigureEf();
-            services.ConfigureDbInitializationStrategy(Configuration);
-            services.ConfigureAuthorizationPolicies(Configuration);
-            services.AddEmailServices();
-            services.AddSmsServices();
-            services.AddInvoicingServices(Configuration, Features);
-            services.AddApplicationServices(Configuration);
-            services.AddFeatureManagement();
-            services.AddMemoryCache();
-
-            services.AddCors(options =>
-            {
-                options.AddDefaultPolicy(
-                    builder =>
-                        builder
-                            .WithOrigins(AppSettings.AllowedOrigins.Split(',')
-                                .Select(x => x.Trim())
-                                .Where(x => !string.IsNullOrWhiteSpace(x))
-                                .ToArray())
-                            .AllowAnyHeader()
-                            .AllowCredentials()
-                            .AllowAnyMethod());
-            });
-
-
-            var apiVersioningBuilder = services.AddApiVersioning(o =>
-            {
-                o.ApiVersionReader = new UrlSegmentApiVersionReader();
-                o.AssumeDefaultVersionWhenUnspecified = true;
-                o.DefaultApiVersion = new ApiVersion(3, 0);
-                o.ReportApiVersions = true;
-            });
-
-            apiVersioningBuilder.AddApiExplorer(o =>
-            {
-                o.GroupNameFormat = "'v'VVV";
-                o.SubstituteApiVersionInUrl = true;
-            });
-
-            services.ConfigureIdentity();
-
-            services
-                .AddAuthentication(options =>
-                {
-                    options.DefaultAuthenticateScheme = JwtBearerDefaults.AuthenticationScheme;
-                    options.DefaultScheme = JwtBearerDefaults.AuthenticationScheme;
-                    options.DefaultChallengeScheme = JwtBearerDefaults.AuthenticationScheme;
-                })
-                .AddJwtBearerConfiguration(
-                    Configuration["Auth:Issuer"],
-                    Configuration["Auth:Audience"],
-                    Configuration["Auth:ClientSecret"]
-                );
-
-            services.AddSingleton<IAuthorizationHandler, RequireScopeHandler>();
-
-            services.AddSwaggerGen();
-            services.ConfigureOptions<ConfigureSwaggerOptions>();
-
-        }
-
-        private static NewtonsoftJsonPatchInputFormatter GetJsonPatchInputFormatter()
-        {
-            var builder = new ServiceCollection()
-                .AddLogging()
-                .AddMvc()
-                .AddNewtonsoftJson()
-                .Services.BuildServiceProvider();
-
-            return builder
-                .GetRequiredService<IOptions<MvcOptions>>()
-                .Value
-                .InputFormatters
-                .OfType<NewtonsoftJsonPatchInputFormatter>()
-                .First();
-        }
-
-        // This method gets called by the runtime. Use this method to configure the HTTP request pipeline.
-        public void Configure(IApplicationBuilder app, IWebHostEnvironment env, IApiVersionDescriptionProvider apiversions)
-        {
-            foreach (var service in app.ApplicationServices.GetServices<IStartupService>())
-            {
-                service.OnStartup();
-            }
-
-            if (env.IsDevelopment())
-            {
-                app.UseDeveloperExceptionPage();
-                app.UseSwagger();
-                app.UseSwaggerUI(c =>
-                {
-                    foreach (var description in apiversions.ApiVersionDescriptions)
-                    {
-                        c.SwaggerEndpoint(
-                            $"/swagger/{description.GroupName}/swagger.json",
-                            description.GroupName.ToUpperInvariant()
-                        );
-                    }
-
-                });
-            }
-
-            app.UseRouting();
-
-            app.UseStaticFiles();
-
-            app.UseCors();
-
-            app.UseAuthentication();
-            app.UseAuthorization();
-            app.UseEndpoints(endpoints => { endpoints.MapControllers(); });
-        }
-    }
-}
-=======
-using System.Linq;
-using System.Text.Json.Serialization;
-using Asp.Versioning;
-using Asp.Versioning.ApiExplorer;
-using Eventuras.Services;
-using Eventuras.WebApi.Auth;
-using Eventuras.WebApi.Config;
-using Eventuras.WebApi.Extensions;
-using Microsoft.AspNetCore.Authentication.JwtBearer;
-using Microsoft.AspNetCore.Authorization;
-using Microsoft.AspNetCore.Builder;
-using Microsoft.AspNetCore.Hosting;
-using Microsoft.AspNetCore.Mvc;
-using Microsoft.AspNetCore.Mvc.Formatters;
-using Microsoft.Extensions.Configuration;
-using Microsoft.Extensions.DependencyInjection;
-using Microsoft.Extensions.Hosting;
-using Microsoft.Extensions.Options;
-using Microsoft.FeatureManagement;
-using NodaTime;
-using NodaTime.Serialization.SystemTextJson;
-
-namespace Eventuras.WebApi
-{
-    public class Startup
-    {
-        public Startup(IConfiguration configuration, IWebHostEnvironment env)
-        {
-            Configuration = configuration;
-            _env = env;
-        }
-
-        public IConfiguration Configuration { get; }
-        private readonly IWebHostEnvironment _env;
-
-        private AppSettings appSettings;
-
-        public AppSettings AppSettings
-        {
-            get
-            {
-                if (appSettings == null)
-                {
-                    appSettings = Configuration.GetSection("AppSettings").Get<AppSettings>();
-                }
-
-                return appSettings;
-            }
-            protected set => appSettings = value;
-        }
-
-        private FeatureManagement features;
-
-        public FeatureManagement Features
-        {
-            get
-            {
-                if (features == null)
-                {
-                    features = Configuration.GetSection("FeatureManagement").Get<FeatureManagement>();
-                }
-
-                return features;
-            }
-            protected set => features = value;
-        }
-
-        // This method gets called by the runtime. Use this method to add services to the container.
-        public void ConfigureServices(IServiceCollection services)
-        {
-            services.AddControllers(options =>
-                {
-                    options.InputFormatters.Insert(0, GetJsonPatchInputFormatter());
-                    options.Filters.Add(new HttpResponseExceptionFilter());
-                })
-                .AddJsonOptions(j =>
-                {
-                    j.JsonSerializerOptions.ConfigureForNodaTime(DateTimeZoneProviders.Tzdb);
-                    j.JsonSerializerOptions.Converters.Add(new JsonStringEnumConverter());
-                });
-
-            services.AddRazorPages();
-            services.ConfigureEF(Configuration, _env);
             services.ConfigureDbInitializationStrategy(Configuration);
             services.ConfigureAuthorizationPolicies(Configuration);
             services.AddEmailServices();
@@ -392,5 +194,4 @@
             app.UseEndpoints(endpoints => { endpoints.MapControllers(); });
         }
     }
-}
->>>>>>> 7bf4fd13
+}