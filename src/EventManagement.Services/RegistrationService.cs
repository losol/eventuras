--- conflicted
+++ resolved
@@ -19,32 +19,19 @@
 		private readonly IOrderService _orderService;
 		private readonly ILogger _logger;
     	private readonly ITalentLmsService _talentLms;
-        
+
         public RegistrationService (
-				ApplicationDbContext db, 
+				ApplicationDbContext db,
         		ILogger<RegistrationService> logger,
 				IPaymentMethodService paymentMethods,
+                IOrderService orderService,
 				ITalentLmsService talentLms) {
-
-<<<<<<< HEAD
 			_db = db;
 			_paymentMethods = paymentMethods;
             _talentLms = talentLms;
         	_logger = logger;
+            _orderService = orderService;
         }
-=======
-		public RegistrationService (
-			ApplicationDbContext db,
-			IPaymentMethodService paymentMethods,
-			IOrderService orderService,
-			ILogger<RegistrationService> logger)
-		{
-			_db = db;
-			_paymentMethods = paymentMethods;
-			_orderService = orderService;
-			_logger = logger;
-		}
->>>>>>> 25e93bd1
 
 		public async Task<Registration> GetAsync (int id) {
 			return await _db.Registrations
@@ -175,8 +162,8 @@
 				await _talentLms.EnrolUserToCourse(userId: user.Id.Value, courseId: courseId);
 			}
 			 */
-		
-			
+
+
 			return await _db.SaveChangesAsync ();
 		}
 
@@ -323,8 +310,6 @@
 
 			return await _db.SaveChangesAsync() > 0;
 		}
-<<<<<<< HEAD
-=======
 
 
 		public async Task<bool> UpdatePaymentMethod(int registrationId, PaymentProvider paymentMethod) {
@@ -374,6 +359,5 @@
 		public int ProductId { get; set; }
 		public int? VariantId { get; set; }
 		public int Quantity { get; set; } = 1;
->>>>>>> 25e93bd1
 	}
 }