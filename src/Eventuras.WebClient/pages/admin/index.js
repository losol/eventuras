<<<<<<< HEAD
import React from "react";
import { useSession, signIn } from 'next-auth/client'
=======
>>>>>>> bfc7e7c4
import { Container, Heading } from "@chakra-ui/react";
import {signIn, useSession} from 'next-auth/client'

import { Layout } from "../../components/common";
import React from "react";
import useApi from "../../lib/useApi";

function AdminIndex() {
  const [
    session,
    loading,
    error
  ] = useSession();

  const { data: registrations } = useApi("/v3/registrations");
  if (loading) {
    return <div>Loading...</div>;
  }
  if (error) {
    return <div>Oops... {error.message}</div>;
  }

  if (session) {
    return (
      <Layout>
        <Container paddingTop="32">
          <Heading as="h1">Admin</Heading>
          <Heading as="h2" paddingTop="16">Siste registreringer</Heading>
          {registrations && registrations.map((r) => <p>{r.registrationId}, {r.userId}</p>)}
        </Container>
      </Layout>
    );
  } else {
    return <button onClick={() => signIn()}>Log in</button>;
  }
}

export default AdminIndex;<|MERGE_RESOLUTION|>--- conflicted
+++ resolved
@@ -1,10 +1,6 @@
-<<<<<<< HEAD
 import React from "react";
-import { useSession, signIn } from 'next-auth/client'
-=======
->>>>>>> bfc7e7c4
+import { signIn, useSession, signIn } from 'next-auth/client'
 import { Container, Heading } from "@chakra-ui/react";
-import {signIn, useSession} from 'next-auth/client'
 
 import { Layout } from "../../components/common";
 import React from "react";
