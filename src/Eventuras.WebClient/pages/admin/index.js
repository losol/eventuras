--- conflicted
+++ resolved
@@ -1,14 +1,8 @@
-<<<<<<< HEAD
+import { Container, Heading } from "@chakra-ui/react";
+import {signIn, useSession} from 'next-auth/client'
+
+import { Layout } from "../../components/common";
 import React from "react";
-import {useSession, signIn} from 'next-auth/client'
-import { Container, Heading } from "@chakra-ui/react";
-import { Layout } from "../../components/common";
-=======
-import { useAuth0, withAuthenticationRequired } from "@auth0/auth0-react";
-import { Button, Container, Heading, List, ListItem, Table, Thead, Tbody, Tr, Th, Td, TableCaption } from "@chakra-ui/react";
-import { Layout, Link } from "../../components/common";
-import React from "react";
->>>>>>> e7927554
 import useApi from "../../lib/useApi";
 
 function AdminIndex() {
@@ -19,14 +13,7 @@
    ] = useSession();
 
   const { data: registrations } = useApi("/v3/registrations");
-<<<<<<< HEAD
   if (loading) {
-=======
-  const { data: events } = useApi("/v3/events");
-  const { data: onlineCourses } = useApi("/v3/onlinecourses");
-
-  if (isLoading) {
->>>>>>> e7927554
     return <div>Loading...</div>;
   }
   if (error) {
@@ -38,61 +25,10 @@
       <Layout>
         <Container paddingTop="32">
           <Heading as="h1">Admin</Heading>
-<<<<<<< HEAD
           <Heading as="h2" paddingTop="16">Siste registreringer</Heading>
           {registrations && registrations.map((r) => <p>{r.registrationId}, {r.userId}</p>)}
         </Container>
       </Layout>
-=======
-
-          <Heading as="h2" fontSize="2xl" marginTop="16">Events</Heading>
-          <Table variant="striped">
-            <Thead>
-              <Tr>
-                <Th>Date</Th>
-                <Th>Title</Th>
-                <Th>Actions</Th>
-              </Tr>
-            </Thead>
-            <Tbody>
-              {events && events.map((event) =>
-                <Tr>
-                  <Td>{event.startDate}</Td>
-                  <Td>{event.name}</Td>
-                  <Td><Link href={`/admin/event/${event.id}`}><Button colorScheme="teal" variant="outline">Edit</Button></Link></Td>
-                </Tr>
-              )}
-            </Tbody>
-          </Table>
-          <Heading as="h2" fontSize="2xl" marginTop="16">Online courses</Heading>
-
-          <Table variant="striped">
-            <Thead>
-              <Tr>
-                <Th>Course name</Th>
-                <Th>Actions</Th>
-              </Tr>
-            </Thead>
-            <Tbody>
-              {onlineCourses && onlineCourses.map((event) =>
-                <Tr>
-                  <Td>{event.name}</Td>
-                  <Td><Button colorScheme="teal" variant="outline">Edit</Button></Td>
-                </Tr>
-              )}
-            </Tbody>
-          </Table>
-
-          <Heading as="h2" fontSize="2xl" marginTop="16">Siste registreringer</Heading>
-
-
-          <List>
-            {registrations && registrations.map((r) => <ListItem>{r.registrationId}, {r.userId}</ListItem>)}
-          </List>
-
-        </Container >
-      </Layout >
->>>>>>> e7927554
     );
   } else {
     return <button onClick={() => signIn()}>Log in</button>;
