﻿using System;
using System.Threading.Tasks;
using losol.EventManagement.Services;
using losol.EventManagement.Services.Messaging;
using losol.EventManagement.ViewModels;

namespace losol.EventManagement.Web.Services
{
	public sealed class ConfirmationEmailSender : ApplicationEmailSender
	{
		protected override string Template => "Templates/Email/EventRegistration";
		public ConfirmationEmailSender(IEmailSender emailSender, IRenderService renderService) 
			: base(emailSender, renderService)
		{ }

<<<<<<< HEAD
		public  Task SendConfirmationAsync(string emailAddress, string subject, EventRegistration vm) =>
			 SendAsync(emailAddress, subject, vm);

=======
		public async Task SendConfirmationAsync(string emailAddress, string subject, ConfirmEventRegistration vm) {
			await SendAsync(emailAddress, subject, vm);
		}
>>>>>>> 51053f8a
	}
}<|MERGE_RESOLUTION|>--- conflicted
+++ resolved
@@ -13,14 +13,9 @@
 			: base(emailSender, renderService)
 		{ }
 
-<<<<<<< HEAD
-		public  Task SendConfirmationAsync(string emailAddress, string subject, EventRegistration vm) =>
-			 SendAsync(emailAddress, subject, vm);
 
-=======
 		public async Task SendConfirmationAsync(string emailAddress, string subject, ConfirmEventRegistration vm) {
 			await SendAsync(emailAddress, subject, vm);
 		}
->>>>>>> 51053f8a
 	}
 }