--- conflicted
+++ resolved
@@ -1,67 +1,63 @@
-using System;
-using System.Collections.Generic;
-using System.Linq;
-using System.Threading.Tasks;
-using Microsoft.AspNetCore.Identity;
-using Microsoft.AspNetCore.Mvc;
-using Microsoft.Extensions.Logging;
-using losol.EventManagement.Domain;
-
-namespace losol.EventManagement.Controllers
-{
-    [Route("[controller]/[action]")]
-    public class AccountController : Controller
-    {
-        private readonly SignInManager<ApplicationUser> _signInManager;
-        private readonly ILogger _logger;
-
-        public AccountController(SignInManager<ApplicationUser> signInManager, ILogger<AccountController> logger)
-        {
-            _signInManager = signInManager;
-            _logger = logger;
-        }
-
-        [HttpPost]
-        [ValidateAntiForgeryToken]
-        public async Task<IActionResult> Logout()
-        {
-            await _signInManager.SignOutAsync();
-            _logger.LogInformation("User logged out.");
-            return RedirectToPage("/Index");
-        }
-
-<<<<<<< HEAD
-        [HttpGet("/magic/{userid}/{token}", Name = "MagicLinkRoute")]
-        public async Task<IActionResult> MagicLogin([FromRoute]string userid, [FromRoute]string token )
-=======
-        [HttpGet("/magic", Name = "MagicLinkRoute")]
-        public async Task<IActionResult> MagicLogin([FromQuery]string userid, [FromQuery]string token )
->>>>>>> 304be201
-        {
-            // Sign the user out if they're signed in
-            if(_signInManager.IsSignedIn(User))
-            {
-                await _signInManager.SignOutAsync();
-            }
-            
-            var user = await _signInManager.UserManager.FindByIdAsync(userid);
-            if(user != null)
-            {
-                token = token.Replace("%2F", "/");
-                var isValid = await _signInManager.UserManager.VerifyUserTokenAsync(
-                    user: user,
-                    tokenProvider: "MagicLinkTokenProvider",
-                    purpose: "magic-link",
-                    token: token
-                );
-                if(isValid)
-                {
-                    await _signInManager.UserManager.UpdateSecurityStampAsync(user);
-                    await _signInManager.SignInAsync(user, isPersistent: true);
-                }
-            }
-            
-            return RedirectToPage("/Profile/Index");
-        }
-    }
-}
+using System;
+using System.Collections.Generic;
+using System.Linq;
+using System.Threading.Tasks;
+using Microsoft.AspNetCore.Identity;
+using Microsoft.AspNetCore.Mvc;
+using Microsoft.Extensions.Logging;
+using losol.EventManagement.Domain;
+
+namespace losol.EventManagement.Controllers
+{
+    [Route("[controller]/[action]")]
+    public class AccountController : Controller
+    {
+        private readonly SignInManager<ApplicationUser> _signInManager;
+        private readonly ILogger _logger;
+
+        public AccountController(SignInManager<ApplicationUser> signInManager, ILogger<AccountController> logger)
+        {
+            _signInManager = signInManager;
+            _logger = logger;
+        }
+
+        [HttpPost]
+        [ValidateAntiForgeryToken]
+        public async Task<IActionResult> Logout()
+        {
+            await _signInManager.SignOutAsync();
+            _logger.LogInformation("User logged out.");
+            return RedirectToPage("/Index");
+        }
+
+
+        [HttpGet("/magic", Name = "MagicLinkRoute")]
+        public async Task<IActionResult> MagicLogin([FromQuery]string userid, [FromQuery]string token )
+        {
+            // Sign the user out if they're signed in
+            if(_signInManager.IsSignedIn(User))
+            {
+                await _signInManager.SignOutAsync();
+            }
+            
+            var user = await _signInManager.UserManager.FindByIdAsync(userid);
+            if(user != null)
+            {
+                token = token.Replace("%2F", "/");
+                var isValid = await _signInManager.UserManager.VerifyUserTokenAsync(
+                    user: user,
+                    tokenProvider: "MagicLinkTokenProvider",
+                    purpose: "magic-link",
+                    token: token
+                );
+                if(isValid)
+                {
+                    await _signInManager.UserManager.UpdateSecurityStampAsync(user);
+                    await _signInManager.SignInAsync(user, isPersistent: true);
+                }
+            }
+            
+            return RedirectToPage("/Profile/Index");
+        }
+    }
+}