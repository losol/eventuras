--- conflicted
+++ resolved
@@ -6,11 +6,8 @@
 		public EmailProvider EmailProvider { get; set; }
 		public SmsProvider SmsProvider { get; set; }
 		public bool UsePowerOffice { get; set; }
-<<<<<<< HEAD
 		public bool UseTalentLms { get; set; }
-=======
         public bool UseStripeInvoice { get; set; }
->>>>>>> 25e93bd1
 	}
 
 	public enum EmailProvider
