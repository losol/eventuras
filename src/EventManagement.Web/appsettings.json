--- conflicted
+++ resolved
@@ -7,11 +7,7 @@
     "Description": "Kurs for leger"
   },
   "AppSettings": {
-<<<<<<< HEAD
-    "EmailProvider": "SMTP",
-=======
     "EmailProvider": "Smtp",
->>>>>>> 711938e6
     "SmsProvider": "Twilio",
     "UsePowerOffice": "false",
     "UseStripeInvoice": "true"
@@ -48,22 +44,15 @@
     "SecretKey": "sk_test_wrgwrgwrgwrg23g2g2",
     "PublishableKey": "pk_test_6pRsgwrg2222IshFeQd4XMUh"
   },
-<<<<<<< HEAD
-  "Sentry": {
-    "Dsn": "https://__set_as_environment_variable__@sentry.io/123123"
-  },
-=======
->>>>>>> 711938e6
   "Social": {
     "Facebook": {
       "AppId": "123456",
       "AppSecret": "234"
     }
   },
-<<<<<<< HEAD
   "FeatureManagement": {
     "Sentry": false
-=======
+  },
   "Converto": {
     "LoginEndpointUrl": "http://localhost:1337/auth/local",
     "Html2PdfEndpointUrl": "http://localhost:1337/convert/html/to/pdf",
@@ -71,6 +60,8 @@
     "Password": "SomeCrypticPass",
     "DefaultScale": 1,
     "DefaultFormat": "A4"
->>>>>>> 711938e6
+  },
+  "Sentry": {
+    "Dsn": "https://__set_as_environment_variable__@sentry.io/123123"
   }
 }