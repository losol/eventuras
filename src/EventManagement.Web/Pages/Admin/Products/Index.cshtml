﻿@page "{id:int}"
@inject IProductsService productsService
@using Newtonsoft.Json
@{
    var id = Convert.ToInt32(RouteData.Values["id"]);
    var product = await productsService.GetAsync(id);
    var registrations = await productsService.GetRegistrationsAsync(id);
}

<div class="container">
	<div class="row">
		<div class="col-6">
            <h2>@product.Name (@product.Eventinfo.Title)</h2>
            <strong>Registration Count:</strong> @registrations.Count()
<<<<<<< HEAD
            <button class="btn btn-secondary" data-toggle="modal" data-target="#add-user-modal">Add User</button>
=======
            <button class="btn btn-secondary" id="btn-send-emails">Email</button>
            <button class="btn btn-secondary" id="btn-send-sms">SMS</button>
>>>>>>> 5d52d0da
		</div>
	</div>

	<div class="row">
		<div class="col-md-9">
            @await Html.PartialAsync("_registrationTable", Tuple.Create(registrations, id, true))
		</div>
	</div>

    @foreach(var v in product.ProductVariants)
    {
        var varRegistrations = registrations.Where(r => r.Orders.Any(o => o.OrderLines.Any(l => l.ProductVariantId == v.ProductVariantId) == true)).ToList();
        <div class="row">
            <div class="col-md-9">
                <h3>@v.Name</h3>
                <strong>Registration Count: </strong>@varRegistrations.Count()
                @await Html.PartialAsync("_registrationTable", Tuple.Create(varRegistrations, id, false))
            </div>
        </div>
    }
</div>

<<<<<<< HEAD
<div id="add-user-modal" class="modal fade" tabindex="-1" role="dialog">
  <div class="modal-dialog" role="document">
    <div class="modal-content">
      <div class="modal-header">
        <h5 class="modal-title">Add User</h5>
        <button type="button" class="close" data-dismiss="modal" aria-label="Close">
          <span aria-hidden="true">&times;</span>
        </button>
      </div>
      <div class="modal-body">
        <div class="form-group">
            <label class="control-label">User Email</label>
            <input id="input-email" class="form-control" />
        </div>
        <div class="form-group">
            <label class="control-label">Variant</label>
            <select id="input-variant" 
                class="form-control" 
                @(product.ProductVariants.Any() ? "" : "disabled") >
                @foreach(var v in product.ProductVariants)
                {
                    <option value="@v.ProductVariantId">@v.Name</option>    
                }
            </select>
        </div>
      </div>
      <div class="modal-footer">
        <button type="button" class="btn btn-primary">Add Order</button>
        <button type="button" class="btn btn-secondary" data-dismiss="modal">Close</button>
      </div>
    </div>
  </div>
</div>

=======
@Html.Partial("Partials/_EmailModal")
@Html.Partial("Partials/_SmsModal")
>>>>>>> 5d52d0da

@section scripts { 
<script>
    $(function () {
        var $table = $('table');
        window.icons = {
            toggle: 'fa-toggle-on',
            columns: 'fa-th-list',
            export: 'fa-download'
        };
    });
</script>
<script>
(function () {
    const emails = @Html.Raw(JsonConvert.SerializeObject(@registrations.Select(r => new {name = r.ParticipantName, email = r.User.Email})));
    const phones = @Html.Raw(JsonConvert.SerializeObject(@registrations.Select(r => r.User.PhoneNumber )));
    let recipients = []; @*used by the email and sms scripts*@
    $('#btn-send-emails').bind('click', function() {
        recipients = emails;
        showEmailModal('all');
    })
    $('#btn-send-sms').bind('click', function() {
        recipients = phones;
        showSmsModal('all');
    })
})();
</script>
@Html.Partial("Partials/_EmailModalScripts")
@Html.Partial("Partials/_SmsModalScripts")
@await Html.PartialAsync("_CompBootstrapTable")
<script src="//rawgit.com/hhurz/tableExport.jquery.plugin/master/tableExport.js"></script>
}<|MERGE_RESOLUTION|>--- conflicted
+++ resolved
@@ -12,12 +12,9 @@
 		<div class="col-6">
             <h2>@product.Name (@product.Eventinfo.Title)</h2>
             <strong>Registration Count:</strong> @registrations.Count()
-<<<<<<< HEAD
             <button class="btn btn-secondary" data-toggle="modal" data-target="#add-user-modal">Add User</button>
-=======
             <button class="btn btn-secondary" id="btn-send-emails">Email</button>
             <button class="btn btn-secondary" id="btn-send-sms">SMS</button>
->>>>>>> 5d52d0da
 		</div>
 	</div>
 
@@ -40,45 +37,8 @@
     }
 </div>
 
-<<<<<<< HEAD
-<div id="add-user-modal" class="modal fade" tabindex="-1" role="dialog">
-  <div class="modal-dialog" role="document">
-    <div class="modal-content">
-      <div class="modal-header">
-        <h5 class="modal-title">Add User</h5>
-        <button type="button" class="close" data-dismiss="modal" aria-label="Close">
-          <span aria-hidden="true">&times;</span>
-        </button>
-      </div>
-      <div class="modal-body">
-        <div class="form-group">
-            <label class="control-label">User Email</label>
-            <input id="input-email" class="form-control" />
-        </div>
-        <div class="form-group">
-            <label class="control-label">Variant</label>
-            <select id="input-variant" 
-                class="form-control" 
-                @(product.ProductVariants.Any() ? "" : "disabled") >
-                @foreach(var v in product.ProductVariants)
-                {
-                    <option value="@v.ProductVariantId">@v.Name</option>    
-                }
-            </select>
-        </div>
-      </div>
-      <div class="modal-footer">
-        <button type="button" class="btn btn-primary">Add Order</button>
-        <button type="button" class="btn btn-secondary" data-dismiss="modal">Close</button>
-      </div>
-    </div>
-  </div>
-</div>
-
-=======
 @Html.Partial("Partials/_EmailModal")
 @Html.Partial("Partials/_SmsModal")
->>>>>>> 5d52d0da
 
 @section scripts { 
 <script>
