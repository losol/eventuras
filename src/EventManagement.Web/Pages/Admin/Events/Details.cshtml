@page "{id:int}"
@model losol.EventManagement.Pages.Admin.Events.DetailsModel

@{
    ViewData["Title"] = @Model.EventInfo.Title;
}

<div class="jumbotron jumbotron-fluid">
    <div class="container"> 
        <div>
            <h1 class="display-4">@Model.EventInfo.Title</h1>
            <p class="lead pb-5">@Model.EventInfo.Description</p>
            @{ // Dates
                if(Model.EventInfo.DateStart != null) 
                {
                    <div>
                    <i class="material-icons  align-top">date_range</i> @Model.EventInfo.DateStart.Value.ToString("d")
                        
                            @if(Model.EventInfo.DateEnd != null) {
                            <text>- @Model.EventInfo.DateEnd.Value.ToString("d")</text>
                            }
                    </div>
                }
            
            }
            @{ // City
                if(Model.EventInfo.City != null) 
                {
                    <div>
                        <i class="material-icons align-top">location_on</i> @Model.EventInfo.City
                    </div>
                }
            }

            @{ // Location
                    if(Model.EventInfo.Location != null) 
                    {
                        <div>
                            <i class="material-icons align-top">hotel</i> @Model.EventInfo.Location
                        </div>
                    }
                    @* Price *@
                    <div>
                        @if (Model.EventInfo.Price.HasValue) {
                        <i class="material-icons align-top">credit_card</i> @Model.EventInfo.Price.Value.ToString("0 kr")
                        }
                    </div>
            }

            <div>
                Påmeldte: @Model.EventInfo.Registrations.Count().ToString()
            </div>
        </div>

        <div class="row">
            <div class="col">
            @if(@Model.EventInfo.Products.Any())
            {
                <br />
                <strong>Produkter: </strong>
                @foreach(var p in @Model.EventInfo.Products)
                {
                    @: <a href="/Admin/Products/@p.ProductId">@p.Name</a>  &nbsp;
                }
            }
            
        </div>

        
    </div>
        <div id="event-menu" class="py-3">

                <!-- ADD PARTICIPANT -->
                <a asp-page="AddRegistration" class="btn btn-success link-decoration-none">Ny deltaker</a>

                <!-- EDIT EVENT -->
                <a asp-page="Edit" asp-route-id="@Model.EventInfo.EventInfoId" class="btn btn-warning link-decoration-none">Rediger</a>
  
                <!-- COMMUNICATE MENU -->
                <div class="btn-group">
                <button type="button" class="btn btn-info dropdown-toggle" data-toggle="dropdown" aria-haspopup="true" aria-expanded="false">
                    Send info til alle
                </button>
                <div class="dropdown-menu">
                    <a class="dropdown-item link-decoration-none" href="#" onclick="sendAll(); return false;" role="button">Epost</a>
                    <a class="dropdown-item link-decoration-none" href="#" onclick="smsAll();return false;" role="button">Tekstmelding</a>
                    <a asp-page="Messaging" asp-route-id="@Model.EventInfo.EventInfoId" class="dropdown-item link-decoration-none">Meldingslogg</a>
                </div>
                </div>

                @Html.Partial("Partials/_EmailModal")
                @Html.Partial("Partials/_SmsModal")


                <!-- ECONOMY MENU -->
                <div class="btn-group">
                <button type="button" class="btn btn-secondary dropdown-toggle" data-toggle="dropdown" aria-haspopup="true" aria-expanded="false">
                    &Oslash;konomi
                </button>
                <div class="dropdown-menu">
                    <a asp-page="./Orders" asp-route-id="@Model.EventInfo.EventInfoId" class="dropdown-item link-decoration-none">Vis alle ordre</a>
                </div>
                </div>

                 <!-- CERTIFICATES MENU -->
                <div class="btn-group">
                <button type="button" class="btn btn-secondary dropdown-toggle" data-toggle="dropdown" aria-haspopup="true" aria-expanded="false">
                    Kursbevis
                </button>
                <div class="dropdown-menu">
                    <a class="dropdown-item link-decoration-none" href="/certificate/preview/event/@Model.EventInfo.EventInfoId" target="_blank" role="button">Forh&aring;ndsvis kursbevis</a>
                    <a class="dropdown-item link-decoration-none" href="#" data-toggle="modal" data-target="#sendCertificatesModal" role="button">Send ut kursbevis</a>
                </div>
                </div>

                <!-- CERTIFICATES Send Modal -->
                <div class="modal fade" id="sendCertificatesModal" tabindex="-1" role="dialog" aria-labelledby="exampleModalLabel" aria-hidden="true">
                <div class="modal-dialog" role="document">
                    <div class="modal-content">
                    <div class="modal-header">
                        <h5 class="modal-title" id="exampleModalLabel">Send kursbevis til deltakerne</h5>
                        <button type="button" class="close" data-dismiss="modal" aria-label="Close">
                        <span aria-hidden="true">&times;</span>
                        </button>
                    </div>
                    <div class="modal-body">
                        Sertifikatet går til alle deltakere som er møtt. 
                    </div>
                    <div class="modal-footer">
                        <button type="button" class="btn btn-secondary" data-dismiss="modal">Lukk</button>
                        <button type="button" onclick="emailCertificatesToAll()" class="btn btn-primary">Send</button>
                    </div>
                    </div>
                </div>
                </div>


        </div>
    </div>
    </div>
</div>
 
<div class="container min-height-50 pb-5">
	<div class="row">
		<div class="col">
            <table  
                id="participants-table"
                data-toggle="table" 
                data-url="/Admin/Events/Details/@Model.EventInfo.EventInfoId?handler=Participants"
                data-pagination="false"
                data-show-columns="true"
                data-show-export="true"
                data-sort-name="name"
                data-sort-order="asc"
                data-icons-prefix="fa"
                data-icons="icons"
                data-search="true"
                data-advanced-search="true"
                data-search-align="left"
                data-show-refresh="true"
                data-click-to-select="true"
                data-export-options='{
                    "fileName": "Deltakere-@Model.EventInfo.Code-@DateTime.Now.ToString("yyyy-MM-dd")"
                }'>
                <thead>
                    <tr>
                        <th data-field="name" data-sortable="true">Navn</th>
                        <th data-field="email" data-sortable="true" data-visible="false">Epost</th>
                        <th data-field="phone">Telefon</th>
                        <th data-field="jobTitle">Stilling</th>
                        <th data-field="employer" data-visible="false">Arbeidsplass</th>
                        <th data-field="city">Sted</th>
                        <th data-field="products" data-formatter="ProductsFormatter">Products</th>
                        <th data-formatter="Attended" data-events="attendedEvents">Status</th>
                        <th data-formatter="RowActions" data-events="operateEvents">Meny</th>
                    </tr>
                </thead>
            </table> 
		</div>
	</div>
    <div class="row">
        <div class="col">
            <h2>Andre deltakere/stab</h2>
            <table  
                id="participants-table"
                data-toggle="table" 
                data-url="/Admin/Events/Details/@Model.EventInfo.EventInfoId?handler=OtherAttendees"
                data-pagination="false"
                data-show-columns="true"
                data-show-export="true"
                data-sort-name="name"
                data-sort-order="asc"
                data-icons-prefix="fa"
                data-icons="icons"
                data-search="true"
                data-advanced-search="true"
                data-search-align="left"
                data-show-refresh="true"
                data-click-to-select="true"
                data-export-options='{
                    "fileName": "Deltakere-@Model.EventInfo.Code-@DateTime.Now.ToString("yyyy-MM-dd")"
                }'>
                <thead>
                    <tr>
                        <th data-field="name" data-sortable="true">Navn</th>
                        <th data-field="email" data-sortable="true" data-visible="false">Epost</th>
                        <th data-field="phone">Telefon</th>
                        <th data-field="type">Type</th>
                        <th data-formatter="Attended" data-events="attendedEvents">Status</th>
                        <th data-formatter="RowActions" data-events="operateEvents">Meny</th>
                    </tr>
                </thead>
            </table> 
        </div>
    </div>

     <div class="row">
        <div class="col">
            <h2>Avmeldte</h2>
            <table  
                id="participants-table"
                data-toggle="table" 
                data-url="/Admin/Events/Details/@Model.EventInfo.EventInfoId?handler=Cancelled"
                data-pagination="false"
                data-show-columns="true"
                data-show-export="true"
                data-sort-name="name"
                data-sort-order="asc"
                data-icons-prefix="fa"
                data-icons="icons"
                data-search="true"
                data-advanced-search="true"
                data-search-align="left"
                data-show-refresh="true"
                data-click-to-select="true"
                data-export-options='{
                    "fileName": "Deltakere-@Model.EventInfo.Code-@DateTime.Now.ToString("yyyy-MM-dd")"
                }'>
                <thead>
                    <tr>
                        <th data-field="name" data-sortable="true">Navn</th>
                        <th data-field="email" data-sortable="true" data-visible="false">Epost</th>
                        <th data-field="phone">Telefon</th>
                        <th data-field="jobTitle">Stilling</th>
                        <th data-field="employer" data-visible="false">Arbeidsplass</th>
                        <th data-field="city">Sted</th>
                        <th data-formatter="Attended" data-events="attendedEvents">Status</th>
                        <th data-formatter="RowActions" data-events="operateEvents">Meny</th>
                    </tr>
                </thead>
            </table> 
        </div>
    </div>
</div>

<<<<<<< HEAD
<!-- Edit products modal -->
<div id="modal-edit-products" class="modal fade" tabindex="-1" role="dialog">
  <div class="modal-dialog" role="document">
    <div class="modal-content">
      <div class="modal-header">
        <h5 class="modal-title">Modal title</h5>
        <button type="button" class="close" data-dismiss="modal" aria-label="Close">
          <span aria-hidden="true">&times;</span>
        </button>
      </div>
      <div class="modal-body">
        @foreach(var product in Model.EventInfo.Products) {
            <div class="row product-input-group">
                <div class="col-2">
                    <input id="input-quantity-@product.ProductId" 
                        class="input-quantity"
                        style="width: 100%" />
                    <input type="hidden" value="@product.ProductId" class="input-prodid" />
                </div>
                <div class="col-10" id="content-@product.ProductId">
                    <h4>@product.Name</h4>
                    <p>@product.Description</p>
                    @foreach(var variant in product.ProductVariants) {
                        <input type="radio" 
                            name="variant-radio-@product.ProductId" 
                            value="@variant.ProductVariantId" /> @variant.Name <br />
                    }
                </div>
            </div>
        }
      </div>
      <div class="modal-footer">
        <button id="btn-save-product-changes" type="button" class="btn btn-primary">Save changes</button>
        <button type="button" class="btn btn-secondary" data-dismiss="modal">Close</button>
      </div>
    </div>
  </div>
</div>
=======

>>>>>>> 3952ca95

@section scripts { 
    <script>
    let recipients = [];
    let includeOrders = false;
    let eventId = @Model.EventInfo.EventInfoId;
    </script>
    @Html.Partial("Partials/_EmailModalScripts")
    <script>

    let registrationId = 0;
    const $table = $('#participants-table');
    $('#toolbar').find('select').change(function () {
        $table.bootstrapTable('refreshOptions', {
            exportDataType: $(this).val()
        });
    });

    function Attended(value, row, index, field) {
            let actions = [];
            if(row.status == 'Draft' || row.status == 'Verified') {
                actions.push('<button type="button" class="btn btn-secondary btn-attended mr-1">Registrer</button>');
            }
            if((row.status == 'Attended')) {
                actions.push('<button type="button" class="btn btn-secondary btn-finished mr-1">Fullført</button>');
            }
            if((row.status == 'Finished')) {
                actions.push('<span class="badge badge-success mr-1">Fullført</span>');
            }
            if((row.status == 'NotAttended')) {
                actions.push('<span class="badge badge-warning mr-1">Ikke møtt</span>');
            }
            return actions.join('');
        }
    function RowActions(value, row, index, field) {
            actions = [
                '<a href="/Admin/Registrations/Details/' + row.registrationId + '" alt="Vis registrering" class="btn btn-primary mr-1 link-decoration-none"><i class="fa fa-id-card-o" aria-hidden="true"></i> Info</a>', 
                '<button type="button" data-participantemail="' + row.email + '" class="btn btn-secondary btn-send-sms mr-1">SMS</button>', 
                '<button type="button" data-participantemail="' + row.email + '" class="btn btn-secondary btn-send-email mr-1">Epost</button>',
                '<button type="button" class="btn btn-secondary btn-edit-products">Edit Products</button>',
            ];
            if(row.hasCertificate)
            {
                const dropdownMarkup = '<div class="btn-group" role="group">' +
                        '<a class="btn btn-secondary link-decoration-none" href="/certificate/' + 
                        row.certificateId + '/download" target="_blank"><i class="fa fa-file-pdf-o" aria-hidden="true"></i> Kursbevis</a>' +
                        '<button type="button" class="btn btn-secondary dropdown-toggle"  data-toggle="dropdown" aria-haspopup="true" aria-expanded="false">' +
                        '</button>' +
                        '<div class="dropdown-menu">' +
                            '<button class="dropdown-item btn-send-certificate-again">Send igjen</button>' +
                        '</div>' +
                    '</div>';
                actions.push(dropdownMarkup);
            }
            return actions.join('');
        }

    function ProductsFormatter(products, row, index, field) {
        let outHtml = ['<ul>'];
        products.forEach(function(p) {
            p.quantity = p.item3;
            if(p.quantity > 1) {
                outHtml.push('<li>' + p.quantity + ' &times; '+ p.item1.name);
            }
            else {
                outHtml.push('<li>' + p.item1.name);
            }
            if(p.item2) {
                outHtml.push('(' + p.item2.name + ')');
            }
        });
        outHtml.push('</ul>');
        return outHtml.join('');
    }

    window.icons = {
        refresh: 'fa-refresh',
        toggle: 'fa-toggle-on',
        columns: 'fa-th-list',
        export: 'fa-download'
    };

    window.operateEvents = {
        'click .btn-send-email': function (e, value, row, index) {
            recipients = [{
                name: row.name,
                email: row.email
            }];
            includeOrders = false;
            showEmailModal(row.name);
            hideOrderCheckbox();
        },
        'click .btn-send-sms': function(e, value, row, index) {
            recipients = [row.phone];
            $('#sms-modal-title').text('Send SMS til ' + row.name);
            $('#sms-modal').modal('show');
        },
        'click .btn-send-certificate-again': function(e, value, row, index) {
            toastr.info("Please wait.");
            $.postJSON('/api/certificates/registration/' + row.registrationId + '/email/')
            .done(function(data) {
                $('#sendCertificatesModal').modal('hide');
                toastr.success('Emailed to ' + row.name + '.')
            })
            .fail(function() {
                toastr.error('Generating/emailing certificate failed.')
            })
        },
        'click .btn-edit-products': function(e, value, row, index) {
            $('.input-quantity').val(0);
            row.products.forEach(function(p) {
                $('#input-quantity-'+p.item1.productId).val(p.item3);
                if(p.item2) {
                    $('#content-' +p.item1.productId + ' input[name=variant-radio-'+p.item1.productId+']').val([p.item2.productVariantId]);
                }
            });
            registrationId = row.registrationId;
            $('#modal-edit-products').modal('show');
        }
    };

    window.attendedEvents = {
        'click .btn-attended': function(e, value, row, index) {
            $.postJSON("/api/participants/mark_as_attended/" + row.registrationId, null)
            .done(function(){
                toastr.success('Da va følgende registrert ombord ' + row.name + '.');
                $('#participants-table').bootstrapTable('refresh', null);
                
            })
            .fail(function(){
                toastr.error('Uuuups, fikk ikke registrert ' + row.name + '. ')
            })
        },
        'click .btn-not-attended': function(e, value, row, index) {
            $.postJSON("/api/participants/mark_as_notattended/" + row.registrationId, null)
            .done(function(){
                toastr.success('Attendance removed for  ' + row.name + '.');
                $('#participants-table').bootstrapTable('refresh', null);
            })
            .fail(function(){
                toastr.error('Fikk ikke til å gjøre noe med ' + row.name + '. ')
            })
        },
        'click .btn-finished': function(e, value, row, index) {
            $.postJSON("/api/participants/mark_as_finished/" + row.registrationId, null)
            .done(function(){
                toastr.success('Da va følgende registrert som fullført ' + row.name + '.');
                $('#participants-table').bootstrapTable('refresh', null);
                
            })
            .fail(function(){
                toastr.error('Uuuups, fikk ikke registrert ' + row.name + '. ')
            })
        }
    };

    $('#btn-save-product-changes').on('click', function(){
        const data = {
            registrationId: registrationId,
            products: $('.product-input-group').get()
                        .map(function(d) { 
                            const productId = $(d).find('.input-prodid').first().val();
                            return {
                                id: productId, 
                                quantity: $(d).find('.input-quantity').first().val(),
                                variantId: $(d).find('input[name="variant-radio-'+ productId +'"]:checked').val()
                            }
                        })
        };
        $.postJSON('/api/v0/orders/update-order', data)
            .done(function(){
                toastr.success('Update. Refresh the page to see changes.');
            })
            .fail(function(){
                toastr.fail('Update failed');
            })
    })
    
    function sendAll() {
        const data = $table.bootstrapTable('getData', {useCurrentPage: false});
        recipients = data.map(function(x){ 
            return { name: x.name, email: x.email } 
        });
        includeOrders = true;
        showEmailModal('alle deltakere');
        showOrderCheckbox();
    }

    function smsAll() {
        const data = $table.bootstrapTable('getData', {useCurrentPage: false});
        recipients = data.map(function(x){ return x.phone });
        $('#sms-modal-title').text('Send SMS til alle deltakere');
        $('#sms-modal').modal('show');
    }

    function sendSms() {
        const text = $('#sms-text').val();
        const sms = {
            to: recipients,
            text: text,
            eventInfoId: @Model.EventInfo.EventInfoId
        }
        $.postJSON('/api/v0/messaging/sms', sms)
            .done(function(response){
                toastr.success(response, 'SMS til alle', {timeOut: 60000});
            })
            .fail(function(){
                toastr.error('Could not send the SMS.');
            });
        $('#sms-modal').modal('hide');
    }

    function emailCertificatesToAll() {
        toastr.info("Vær tålmodig, det kan ta litt tid.");
        $.postJSON('/api/certificates/event/@Model.EventInfo.EventInfoId/email', null)
        .done(function(){
            toastr.success('Kursbevisene er på vei!');
            $('#sendCertificatesModal').modal('hide');
            $('#participants-table').bootstrapTable('refresh', null);
        })
        .fail(function(){
            toastr.error('Nåkka gikk galt. Sorry.')
        })
    }
</script>
    @await Html.PartialAsync("_CompBootstrapTable")
}<|MERGE_RESOLUTION|>--- conflicted
+++ resolved
@@ -253,7 +253,6 @@
     </div>
 </div>
 
-<<<<<<< HEAD
 <!-- Edit products modal -->
 <div id="modal-edit-products" class="modal fade" tabindex="-1" role="dialog">
   <div class="modal-dialog" role="document">
@@ -292,9 +291,6 @@
     </div>
   </div>
 </div>
-=======
-
->>>>>>> 3952ca95
 
 @section scripts { 
     <script>
