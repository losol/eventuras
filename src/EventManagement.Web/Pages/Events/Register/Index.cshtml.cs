--- conflicted
+++ resolved
@@ -96,7 +96,7 @@
 				if (registration != null)
 				{
 					// The user has already registered for the event.
-					await _registrationEmailSender.SendAsync(user.Email, "Velkommen på kurs!", registration.RegistrationId);
+					await _registrationEmailSender.SendRegistrationAsync(user.Email, "Velkommen på kurs!", registration.RegistrationId);
 					return RedirectToPage("/Info/EmailSent");		
 				}
 			}
@@ -170,45 +170,8 @@
 				Registration.Notes = String.Join(", ", productNames);
 			}
 			await _registrationService.CreateRegistration(newRegistration, selectedProductIds, selectedVariantIds);
-<<<<<<< HEAD
-			await _registrationEmailSender.SendAsync(user.Email, "Velkommen på kurs!", newRegistration.RegistrationId);
-=======
-
-			var confirmEmail = new ConfirmEventRegistration
-			{
-				Name = Registration.ParticipantName,
-				Phone = Registration.Phone,
-				Email = Registration.Email,
-				PaymentMethod = Registration.PaymentMethodId.ToString(),
-				EventTitle = EventInfo.Title,
-				EventDescription = EventInfo.Description,
-				VerificationUrl = Url.Page(
-					pageName: "/Events/Register/Confirm", 
-					pageHandler:"get", 
-					values: new {
-						id = newRegistration.RegistrationId,
-						auth = newRegistration.VerificationCode
-					},
-					protocol: Request.Scheme
-				)
-			};
-
-			if(Registration.HasProducts)
-			{
-				var builder = new StringBuilder ();
-				builder.AppendLine ("<br>");
-				builder.AppendLine ("<h4>Ordre</h4>");
-				var registration = await _registrationService.GetWithEventInfoAndOrders(newRegistration.RegistrationId);
-				registration.Orders.ForEach(
-					(o) => o.OrderLines?.ForEach (
-						(line) => builder.AppendLine ($"<br>{line.ProductName}")
-					)
-				);
-				confirmEmail.OrdersHtml += builder.ToString ();
-			}
-			
-			await _confirmationEmailSender.SendConfirmationAsync(Registration.Email, "Bekreft påmelding", confirmEmail);
->>>>>>> 51053f8a
+			await _registrationEmailSender.SendRegistrationAsync(user.Email, "Velkommen på kurs!", newRegistration.RegistrationId);
+
 			return RedirectToPage("/Info/EmailSent");
 		}
 
