--- conflicted
+++ resolved
@@ -67,12 +67,8 @@
         public static void ConfigureMvc(
             this IServiceCollection services)
         {
-<<<<<<< HEAD
-            services.AddMvc().SetCompatibilityVersion(CompatibilityVersion.Version_2_1)
-=======
             services.AddMvc()
                 .SetCompatibilityVersion(CompatibilityVersion.Version_2_2)
->>>>>>> 8b75764a
                 .AddRazorPagesOptions(options =>
                 {
                     options.Conventions.AuthorizeFolder("/Account/Manage");
