﻿using System;
using System.Collections.Generic;
using System.ComponentModel.DataAnnotations;
using System.Linq;
using System.Threading.Tasks;

namespace losol.EventManagement.Domain
{

	public class Registration
	{
		public int RegistrationId { get; set; }
		public int EventInfoId { get; set; }
		public string UserId { get; set; }


		[Display(Name = "Møtt?")]
		public bool Attended { get; set; } = false;

		[Display(Name = "Skal ha kursdiplom?")]
		public bool Diploma { get; set; } = true;

		// The participant
		public string ParticipantName { get; set; }
		public string ParticipantJobTitle { get; set; }
		public string ParticipantEmployer { get; set; }
		public string ParticipantCity { get; set; }

		// Who pays for it?
		public string CustomerName { get; set; }
		public string CustomerEmail { get; set; }
		public string CustomerVatNumber { get; set; }
		public string CustomerInvoiceReference { get; set; }

		[Display(Name = "Kommentar")]
		[DataType(DataType.MultilineText)]
		public string Notes { get; set; }

		[Display(Name = "Logg")]
		[DataType(DataType.MultilineText)]
		public string Log { get; set; }

		public DateTime? RegistrationTime { get; set; }
		public string RegistrationBy { get; set; }

		[Display(Name = "Gratisdeltaker?")]
		public bool FreeRegistration { get; set; } = false;

		[Display(Name = "Betalingsmetode")]
		public int? PaymentMethodId { get; set; }

		[Display(Name = "Verifisert påmelding?")]
		public bool Verified { get; set; } = false;

		[Display(Name = "Verifiseringskode")]
		public string VerificationCode { get; set; }

		// Navigation properties
		public EventInfo EventInfo { get; set; }
		public ApplicationUser User { get; set; }
		public PaymentMethod PaymentMethod { get; set; }
		public List<Order> Orders { get; set; }
		public Certificate Certificate { get; set; }


		public void Verify()
		{
			Verified = true;
		}
		public void RegisterAttendance() 
		{
			Attended = true;
		}

		public void RemoveAttendance() 
		{
			Attended = false;
		}

		public bool HasOrder => Orders == null || Orders.Count == 0;

		public void CreateOrder(IEnumerable<Product> products, IEnumerable<ProductVariant> variants)
<<<<<<< HEAD
		{
			_ = products ?? throw new ArgumentNullException(nameof(products));
			if(Orders != null)
			{
				throw new InvalidOperationException("This registration already has an order.");
			}


			if(products.Where(p => p.EventInfoId != EventInfoId).Any())
=======
		{	
			// Check if products belnongs to the event	
			if(products != null && products.Where(p => p.EventInfoId != EventInfoId).Any())
>>>>>>> 5d52d0da
			{
				throw new ArgumentException(
					message: "All the products must belong to the event being registered for.", 
					paramName: nameof(products)
				);
			}

			// Check that variants have products
			if(variants != null)
			{
				if (variants.Where(v => !products.Select(p => p.ProductId).Contains(v.ProductId)).Any())
				{
					throw new ArgumentException(
						message: "All the product-variants must belong to ",
						paramName: nameof(products)
					);
				}	
			}

			// Create order.
			var order = new Order
			{
				UserId = UserId,

				CustomerName = CustomerName ?? ParticipantName,
				CustomerEmail = CustomerEmail ?? CustomerEmail,
				CustomerVatNumber = CustomerVatNumber,
				CustomerInvoiceReference = CustomerInvoiceReference,

				PaymentMethodId = PaymentMethodId,
				RegistrationId = RegistrationId
			};

			if (products != null) {
				var orderLines = products.Select(p =>
				{
					var v = variants?.Where(var => var.ProductId == p.ProductId).SingleOrDefault();
					return new OrderLine
					{
						ProductId = p.ProductId,
						ProductVariantId = v?.ProductVariantId,
						Price = v?.Price ?? p.Price,
						VatPercent = v?.VatPercent ?? p.VatPercent,

						ProductName = p.Name,
						ProductDescription = p.Description,

						ProductVariantName = v?.Name,
						ProductVariantDescription = v?.Description,

						// Comments
						// Quantity
					};
				}).ToList();
				order.OrderLines = orderLines;
			}
	
			order.AddLog();
			this.Orders = this.Orders ?? new List<Order>();
			this.Orders.Add(order);
		}
		public void CreateOrder(IEnumerable<Product> products) => CreateOrder(products, null);

		public void CreateOrder() => CreateOrder(null, null);

		public void CreateRefund()
		{
			throw new NotImplementedException();
		}
	}
}<|MERGE_RESOLUTION|>--- conflicted
+++ resolved
@@ -80,21 +80,11 @@
 		public bool HasOrder => Orders == null || Orders.Count == 0;
 
 		public void CreateOrder(IEnumerable<Product> products, IEnumerable<ProductVariant> variants)
-<<<<<<< HEAD
 		{
 			_ = products ?? throw new ArgumentNullException(nameof(products));
-			if(Orders != null)
-			{
-				throw new InvalidOperationException("This registration already has an order.");
-			}
 
-
-			if(products.Where(p => p.EventInfoId != EventInfoId).Any())
-=======
-		{	
 			// Check if products belnongs to the event	
 			if(products != null && products.Where(p => p.EventInfoId != EventInfoId).Any())
->>>>>>> 5d52d0da
 			{
 				throw new ArgumentException(
 					message: "All the products must belong to the event being registered for.", 
